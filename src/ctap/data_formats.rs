--- conflicted
+++ resolved
@@ -498,12 +498,8 @@
     }
 }
 
-<<<<<<< HEAD
 /// Signature algorithm identifier, as specified for COSE.
-#[derive(Clone, Copy, Debug, PartialEq)]
-=======
-#[derive(Clone, Debug, PartialEq, Eq)]
->>>>>>> 8979af6c
+#[derive(Clone, Copy, Debug, PartialEq, Eq)]
 #[cfg_attr(feature = "fuzz", derive(Arbitrary))]
 pub enum SignatureAlgorithm {
     ES256 = ES256_ALGORITHM as isize,
